--- conflicted
+++ resolved
@@ -1,18 +1,13 @@
 mnexec
 *.pyc
 *~
-<<<<<<< HEAD
-mininet.egg-info
-build
-dist
-=======
 *.1
 *.xcodeproj
 *.xcworkspace
 \#*\#
 mininet.egg-info
-build/*
-dist/*
-doc/*
-trunk/*
->>>>>>> 1f1d590c
+build
+dist
+doc/html
+doc/latex
+trunk
