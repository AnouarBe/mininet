#!/usr/bin/env python

"""
Mininet runner
author: Brandon Heller (brandonh@stanford.edu)

To see options:
  sudo mn -h

Example to pull custom params (topo, switch, etc.) from a file:
  sudo mn --custom ~/mininet/custom/custom_example.py
"""

from optparse import OptionParser
import os
import sys
import time

# Fix setuptools' evil madness, and open up (more?) security holes
if 'PYTHONPATH' in os.environ:
    sys.path = os.environ[ 'PYTHONPATH' ].split( ':' ) + sys.path

from mininet.clean import cleanup
from mininet.cli import CLI
from mininet.log import lg, LEVELS, info, debug, error
from mininet.net import Mininet, MininetWithControlNet, VERSION
from mininet.node import ( Host, CPULimitedHost, Controller, OVSController,
<<<<<<< HEAD
                           NOX, RemoteController, UserSwitch, OVSSwitch,
=======
                           NOX, DefaultController, RemoteController, UserSwitch, OVSKernelSwitch,
>>>>>>> 779ea5f0
                           OVSLegacyKernelSwitch, IVSSwitch )
from mininet.nodelib import LinuxBridge
from mininet.link import Link, TCLink
from mininet.topo import SingleSwitchTopo, LinearTopo, SingleSwitchReversedTopo
from mininet.topolib import TreeTopo, TorusTopo
from mininet.util import custom, customConstructor
from mininet.util import buildTopo


# built in topologies, created only when run
TOPODEF = 'minimal'
TOPOS = { 'minimal': lambda: SingleSwitchTopo( k=2 ),
          'linear': LinearTopo,
          'reversed': SingleSwitchReversedTopo,
          'single': SingleSwitchTopo,
          'tree': TreeTopo,
          'torus': TorusTopo }

SWITCHDEF = 'ovsk'
SWITCHES = { 'user': UserSwitch,
             'ovs':  OVSSwitch,
             # Keep ovsk for compatibility with 2.0
             'ovsk': OVSSwitch,
             'ovsl': OVSLegacyKernelSwitch,
             'ivs': IVSSwitch,
             'lxbr': LinuxBridge }

HOSTDEF = 'proc'
HOSTS = { 'proc': Host,
          'rt': custom( CPULimitedHost, sched='rt' ),
          'cfs': custom( CPULimitedHost, sched='cfs' ) }

CONTROLLERDEF = 'default'
CONTROLLERS = { 'ref': Controller,
                'ovsc': OVSController,
                'nox': NOX,
                'remote': RemoteController,
                'default': DefaultController,
                'none': lambda name: None }

LINKDEF = 'default'
LINKS = { 'default': Link,
          'tc': TCLink }


# optional tests to run
TESTS = [ 'cli', 'build', 'pingall', 'pingpair', 'iperf', 'all', 'iperfudp',
          'none' ]

ALTSPELLING = { 'pingall': 'pingAll',
                'pingpair': 'pingPair',
                'iperfudp': 'iperfUdp',
                'iperfUDP': 'iperfUdp' }


def addDictOption( opts, choicesDict, default, name, helpStr=None ):
    """Convenience function to add choices dicts to OptionParser.
       opts: OptionParser instance
       choicesDict: dictionary of valid choices, must include default
       default: default choice key
       name: long option name
       help: string"""
    if default not in choicesDict:
        raise Exception( 'Invalid  default %s for choices dict: %s' %
                         ( default, name ) )
    if not helpStr:
        helpStr = ( '|'.join( sorted( choicesDict.keys() ) ) +
                    '[,param=value...]' )
    opts.add_option( '--' + name,
                     type='string',
                     default = default,
                     help = helpStr )


def version( *_args ):
    "Print Mininet version and exit"
    print "%s" % VERSION
    exit()

class MininetRunner( object ):
    "Build, setup, and run Mininet."

    def __init__( self ):
        "Init."
        self.options = None
        self.args = None  # May be used someday for more CLI scripts
        self.validate = None

        self.parseArgs()
        self.setup()
        self.begin()

    def setCustom( self, name, value ):
        "Set custom parameters for MininetRunner."
        if name in ( 'topos', 'switches', 'hosts', 'controllers' ):
            # Update dictionaries
            param = name.upper()
            globals()[ param ].update( value )
        elif name == 'validate':
            # Add custom validate function
            self.validate = value
        else:
            # Add or modify global variable or class
            globals()[ name ] = value

    def parseCustomFile( self, fileName ):
        "Parse custom file and add params before parsing cmd-line options."
        customs = {}
        if os.path.isfile( fileName ):
            execfile( fileName, customs, customs )
            for name, val in customs.iteritems():
                self.setCustom( name, val )
        else:
            raise Exception( 'could not find custom file: %s' % fileName )

    def parseArgs( self ):
        """Parse command-line args and return options object.
           returns: opts parse options dict"""
        if '--custom' in sys.argv:
            index = sys.argv.index( '--custom' )
            if len( sys.argv ) > index + 1:
                filename = sys.argv[ index + 1 ]
                self.parseCustomFile( filename )
            else:
                raise Exception( 'Custom file name not found' )

        desc = ( "The %prog utility creates Mininet network from the\n"
                 "command line. It can create parametrized topologies,\n"
                 "invoke the Mininet CLI, and run tests." )

        usage = ( '%prog [options]\n'
                  '(type %prog -h for details)' )

        opts = OptionParser( description=desc, usage=usage )
        addDictOption( opts, SWITCHES, SWITCHDEF, 'switch' )
        addDictOption( opts, HOSTS, HOSTDEF, 'host' )
        addDictOption( opts, CONTROLLERS, CONTROLLERDEF, 'controller' )
        addDictOption( opts, LINKS, LINKDEF, 'link' )
        addDictOption( opts, TOPOS, TOPODEF, 'topo' )

        opts.add_option( '--clean', '-c', action='store_true',
                         default=False, help='clean and exit' )
        opts.add_option( '--custom', type='string', default=None,
                         help='read custom topo and node params from .py' +
                         'file' )
        opts.add_option( '--test', type='choice', choices=TESTS,
                         default=TESTS[ 0 ],
                         help='|'.join( TESTS ) )
        opts.add_option( '--xterms', '-x', action='store_true',
                         default=False, help='spawn xterms for each node' )
        opts.add_option( '--ipbase', '-i', type='string', default='10.0.0.0/8',
                         help='base IP address for hosts' )
        opts.add_option( '--mac', action='store_true',
                         default=False, help='automatically set host MACs' )
        opts.add_option( '--arp', action='store_true',
                         default=False, help='set all-pairs ARP entries' )
        opts.add_option( '--verbosity', '-v', type='choice',
                         choices=LEVELS.keys(), default = 'info',
                         help = '|'.join( LEVELS.keys() )  )
        opts.add_option( '--innamespace', action='store_true',
                         default=False, help='sw and ctrl in namespace?' )
        opts.add_option( '--listenport', type='int', default=6634,
                         help='base port for passive switch listening' )
        opts.add_option( '--nolistenport', action='store_true',
                         default=False, help="don't use passive listening " +
                         "port")
        opts.add_option( '--pre', type='string', default=None,
                         help='CLI script to run before tests' )
        opts.add_option( '--post', type='string', default=None,
                         help='CLI script to run after tests' )
        opts.add_option( '--pin', action='store_true',
                         default=False, help="pin hosts to CPU cores "
                         "(requires --host cfs or --host rt)" )
        opts.add_option( '--version', action='callback', callback=version )

        self.options, self.args = opts.parse_args()

        # We don't accept extra arguments after the options
        if self.args:
            opts.print_help()
            exit()

    def setup( self ):
        "Setup and validate environment."

        # set logging verbosity
        if LEVELS[self.options.verbosity] > LEVELS['output']:
            print ( '*** WARNING: selected verbosity level (%s) will hide CLI '
                    'output!\n'
                    'Please restart Mininet with -v [debug, info, output].'
                    % self.options.verbosity )
        lg.setLogLevel( self.options.verbosity )

    def begin( self ):
        "Create and run mininet."

        if self.options.clean:
            cleanup()
            exit()

        start = time.time()

        topo = buildTopo( TOPOS, self.options.topo )
        switch = customConstructor( SWITCHES, self.options.switch )
        host = customConstructor( HOSTS, self.options.host )
        controller = customConstructor( CONTROLLERS, self.options.controller )
        link = customConstructor( LINKS, self.options.link )

        if self.validate:
            self.validate( self.options )

        inNamespace = self.options.innamespace
        Net = MininetWithControlNet if inNamespace else Mininet
        ipBase = self.options.ipbase
        xterms = self.options.xterms
        mac = self.options.mac
        arp = self.options.arp
        pin = self.options.pin
        listenPort = None
        if not self.options.nolistenport:
            listenPort = self.options.listenport
        mn = Net( topo=topo,
                  switch=switch, host=host, controller=controller,
                  link=link,
                  ipBase=ipBase,
                  inNamespace=inNamespace,
                  xterms=xterms, autoSetMacs=mac,
                  autoStaticArp=arp, autoPinCpus=pin,
                  listenPort=listenPort )

        if self.options.pre:
            CLI( mn, script=self.options.pre )

        test = self.options.test
        test = ALTSPELLING.get( test, test )

        mn.start()

        if test == 'none':
            pass
        elif test == 'all':
            mn.waitConnected()
            mn.start()
            mn.ping()
            mn.iperf()
        elif test == 'cli':
            CLI( mn )
        elif test != 'build':
            mn.waitConnected()
            getattr( mn, test )()

        if self.options.post:
            CLI( mn, script=self.options.post )

        mn.stop()

        elapsed = float( time.time() - start )
        info( 'completed in %0.3f seconds\n' % elapsed )


if __name__ == "__main__":
    try:
        MininetRunner()
    except KeyboardInterrupt:
        info( "\n\nKeyboard Interrupt. Shutting down and cleaning up...\n\n")
        cleanup()
    except Exception:
        # Print exception
        type_, val_, trace_ = sys.exc_info()
        errorMsg = ( "-"*80 + "\n" +
                     "Caught exception. Cleaning up...\n\n" +
                     "%s: %s\n" % ( type_.__name__, val_ ) +
                     "-"*80 + "\n" )
        error( errorMsg )
        # Print stack trace to debug log
        import traceback
        stackTrace = traceback.format_exc()
        debug( stackTrace + "\n" )
        cleanup()<|MERGE_RESOLUTION|>--- conflicted
+++ resolved
@@ -25,11 +25,8 @@
 from mininet.log import lg, LEVELS, info, debug, error
 from mininet.net import Mininet, MininetWithControlNet, VERSION
 from mininet.node import ( Host, CPULimitedHost, Controller, OVSController,
-<<<<<<< HEAD
-                           NOX, RemoteController, UserSwitch, OVSSwitch,
-=======
-                           NOX, DefaultController, RemoteController, UserSwitch, OVSKernelSwitch,
->>>>>>> 779ea5f0
+                           NOX, RemoteController, DefaultController,
+                           UserSwitch, OVSSwitch,
                            OVSLegacyKernelSwitch, IVSSwitch )
 from mininet.nodelib import LinuxBridge
 from mininet.link import Link, TCLink
